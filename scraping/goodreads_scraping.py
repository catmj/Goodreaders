#This code started from the tutorial at https://dev.to/bekaar_coder/how-to-scrape-data-from-goodreads-using-python-and-beautifulsoup-4mf9

# !pip install beautifulsoup4
# !pip install requests

from bs4 import BeautifulSoup as bs
import requests
import re
import csv

count = 0
HEADERS = {
    "User-Agent": "Mozilla/5.0 (X11; Linux x86_64)...",
    "Accept-Language": "en-US, en;q=0.5",
}

#get the list of best books of 2024
app_url = "https://www.goodreads.com"
<<<<<<< HEAD
start_url = "https://www.goodreads.com/choiceawards/best-books-2016" #I think this should work for a lot of years, done 2024, 2023, 2022, 2019, 2018
=======
start_url = "https://www.goodreads.com/choiceawards/best-books-2017" #I think this should work for a lot of years, done 2024, 2023, 2022, 2021, 2020, 2019, 2018, 2017
>>>>>>> 6a4a4d99

res = requests.get(start_url, headers=HEADERS)
soup = bs(res.text, 'html.parser')

categories = soup.select('.category')
print("number of genres = ", len(categories))

#functions I will need
def clean_string(string):
    cleaned = re.sub(r'\s+', ' ', string).strip()
    return cleaned

def get_ratings_reviews(text):
    # Find the substring for ratings
    ratings = text[:text.find(" ratings")].replace(",", "")

    # Find the substring for reviews
    reviews = text[text.find("and ") + 4:text.find(" reviews")].replace(",", "")

    return int(ratings), int(reviews)

def get_genres(soup): #idea taken from https://stackoverflow.com/questions/75761949/getting-a-book-genres-and-language-scraped-from-goodreads-using-beautifulsoup
    genres = []
    for a in soup.select('a[href*="/genres/"]'):
        genres.append(a.text)
    return genres


#loop through each category of book
for index, category in enumerate(categories):
    genre = category.select('h4.category__copy')[0].text.strip()
    print("genre = ", genre)
    url = category.select('a')[0].get('href')
    category_url = f"{app_url}{url}"

    res = requests.get(category_url, headers=HEADERS)
    soup = bs(res.text, 'html.parser')

    category_books = soup.select('.resultShown a.pollAnswer__bookLink')

#for each book
    for book_index, book in enumerate(category_books):
        parent_tag = book.find_parent(class_='resultShown')
        votes = parent_tag.find(class_='result').text.strip()
        # print(votes)
        book_votes = clean_string(votes).split(" ")[0].replace(",", "")

        #find information about each book
        book_url = book.get('href')
        book_url_formatted = f"{app_url}{book_url}"
        book_img = book.find('img')
        book_img_url = book_img.get('src')
        book_img_alt = book_img.get('alt')
        book_title = clean_string(book_img_alt)
        print(book_title)
        book_name = book_title.split('by')[0].strip()
        book_author = book_title.split('by')[1].strip()

        res = requests.get(book_url_formatted, headers=HEADERS)
        soup = bs(res.text, 'html.parser')

        genres = get_genres(soup)

        #get average book rating
        book_rating = soup.find(class_="RatingStatistics__rating").text.strip()

        #get number of book reviews
        book_ratings_reviews = soup.find(class_="RatingStatistics__meta").get('aria-label').strip()
        book_ratings, book_reviews = get_ratings_reviews(book_ratings_reviews)
        print(f"Ratings: {book_ratings}, Reviews: {book_reviews}")

        #get book blurb
        book_description_elements = soup.select('.BookPageMetadataSection__description .Formatted')
        if book_description_elements:
            book_description = book_description_elements[0].text
        else:
            book_description = 'No description found'

        #find number of people wanting to and currently reading
        text = soup.get_text()

        # Use regex to find the number before "people want to read"
        match = re.search(r'([\d,]+)\s+people want to read', text)

        if match:
            number_str = match.group(1).replace(",", "")
            want_to_read_num = int(number_str)
        else:
            want_to_read_num = -1

        # Use regex to find the number before "people are currently reading"
        match = re.search(r'([\d,]+)\s+people are currently reading', text)

        if match:
            number_str = match.group(1).replace(",", "")
            current_read_num = int(number_str)
        else:
            current_read_num = -1

        #add this histogram of book ratings
        book_ratings_reviews_hist = soup.find_all(class_="RatingsHistogram__labelTotal")#.get('aria-label').strip()
        hist = []
        for i in book_ratings_reviews_hist:
            hist.append(i.text.strip())

        #add the first page of book reviews
        book_ratings_reviews_written = soup.find_all(class_="TruncatedContent__text TruncatedContent__text--large")#.get('aria-label').strip()
        written_reviews = []
        for i in book_ratings_reviews_written:
            written_reviews.append(i.text.strip())

        author_avatar_url_element = soup.select('.PageSection .AuthorPreview a.Avatar img.Avatar__image')
        if author_avatar_url_element:
            author_avatar_url = author_avatar_url_element[0].get('src')
        else:
            author_avatar_url = 'No Avatar found'

        author_description_element = soup.select('.PageSection > .TruncatedContent .Formatted')
        if author_description_element:
            author_description = author_description_element[0].text
        else:
            author_description = 'No description found'

        bookPages = soup.select_one(".FeaturedDetails p[data-testid='pagesFormat']")
        if bookPages:
            pages_format = bookPages.text[:bookPages.text.find(" pages")]
        else:
            pages_format = "No pages found"

        publication_info = soup.select_one(".FeaturedDetails p[data-testid='publicationInfo']")
        if publication_info:
            publication = publication_info.text[16:]
        else:
            publication = "No publication found"

        book_dict = {
            "category": genre,
            "genres": genres,
            "votes": book_votes,
            "title": book_name,
            "description": book_description,
            "author_name": book_author,
            "author_about": author_description,
            "avatar_url": author_avatar_url,
            "pages": pages_format,
            "rating": book_rating,
            "num_ratings": book_ratings,
            "num_reviews": book_reviews,
            "publication_info": publication,
            "img_url": book_img_url,
            "book_url": f"{app_url}{book_url}",
            "ratings_hist": hist,
            # "written_reviews": written_reviews, #written reviews is giveing me problems right now with the csv
            "want_to_read_num": want_to_read_num,
            "current_read_num": current_read_num,
        }

        # for i in book_dict:
        #     print(i, ":", book_dict[i])

        #     print(book_dict.keys())

        csv_filename = "books.csv"

        #get titles when starting new file
        # if index == 0 and book_index == 0:
        #     with open(csv_filename, "w", newline="", encoding="utf-8") as csv_file:
        #         writer = csv.DictWriter(csv_file, fieldnames=book_dict.keys(), quoting=csv.QUOTE_ALL)
        #         writer.writeheader()


        with open(csv_filename, mode="a", newline="", encoding="utf-8") as csv_file:
            writer = csv.DictWriter(csv_file, fieldnames=book_dict.keys(), quoting=csv.QUOTE_ALL)
            writer.writerow(book_dict)

<|MERGE_RESOLUTION|>--- conflicted
+++ resolved
@@ -16,11 +16,7 @@
 
 #get the list of best books of 2024
 app_url = "https://www.goodreads.com"
-<<<<<<< HEAD
-start_url = "https://www.goodreads.com/choiceawards/best-books-2016" #I think this should work for a lot of years, done 2024, 2023, 2022, 2019, 2018
-=======
 start_url = "https://www.goodreads.com/choiceawards/best-books-2017" #I think this should work for a lot of years, done 2024, 2023, 2022, 2021, 2020, 2019, 2018, 2017
->>>>>>> 6a4a4d99
 
 res = requests.get(start_url, headers=HEADERS)
 soup = bs(res.text, 'html.parser')
